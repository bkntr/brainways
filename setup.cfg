[metadata]
name = napari-brainways
description = Brainways
long_description = file: README.md
long_description_content_type = text/markdown
url = https://github.com/bkntr/brainways
author = Ben Kantor
author_email = benkantor@mail.tau.ac.il
license = GPL-3.0
license_file = LICENSE
license_files = LICENSE
classifiers =
    Development Status :: 2 - Pre-Alpha
    Intended Audience :: Developers
    License :: OSI Approved :: GNU General Public License v3 (GPLv3)
    Operating System :: OS Independent
    Programming Language :: Python
    Programming Language :: Python :: 3
    Programming Language :: Python :: 3 :: Only
    Programming Language :: Python :: 3.9
    Programming Language :: Python :: Implementation :: CPython
    Topic :: Scientific/Engineering :: Image Processing
project_urls =
    Bug Tracker = https://github.com/bkntr/brainways/issues
    Documentation = https://github.com/bkntr/brainways#README.md
    Source Code = https://github.com/bkntr/brainways
    User Support = https://github.com/bkntr/brainways/issues

[options]
packages = find:
install_requires =
    aicsimageio[base-imageio]
    aicspylibczi>=3.0.5
    bfio
    bg-atlasapi
    bioformats-jar
    brainways-reg-model
    click
    dacite
<<<<<<< HEAD
    datasets
    fsspec>=2022.7.1
    huggingface-hub
    importlib-resources
    itk-elastix
    kornia
    napari[all]<0.4.20
=======
    datasets==2.15.0
    fsspec>=2022.7.1
    huggingface-hub==0.18.0
    importlib-resources
    itk-elastix==0.16.0
    kornia==0.6.7
    napari[all]==0.4.18
>>>>>>> 4c532bbc
    natsort
    networkx
    numpy
    opencv-contrib-python-headless
    opencv-python-headless
    openpyxl
    pandas
<<<<<<< HEAD
    paquo>=0.7.2
    pingouin
    qtpy
    readlif>=0.6.4
    scikit-image
    scikit-learn
    scikit-posthocs
    stardist
    statsmodels
    tensorflow
=======
    paquo==0.6.1
    pingouin==0.5.4
    qtpy==2.3.1
    readlif>=0.6.4
    scikit-image
    scikit-learn
    scikit-posthocs==0.7.0
    stardist==0.8.5
    statsmodels==0.14.0
    tensorflow==2.15.*
>>>>>>> 4c532bbc
    toml
    torch
    torchvision
    lightning
    tqdm
python_requires = >=3.9
include_package_data = True
package_dir =
    =src
setup_requires =
    setuptools-scm

[options.packages.find]
where = src

[options.entry_points]
console_scripts =
    brainways = brainways.scripts.cli:cli
napari.manifest =
    napari-brainways = napari_brainways:napari.yaml

[options.extras_require]
dev =
    pre-commit
testing =
<<<<<<< HEAD
=======
    brainways-reg-model
>>>>>>> 4c532bbc
    py
    pyqt5
    pytest
    pytest-cov
    pytest-qt<4.1.0  # https://pytest-qt.readthedocs.io/en/latest/
    tox

[options.package_data]
* = *.yaml<|MERGE_RESOLUTION|>--- conflicted
+++ resolved
@@ -37,7 +37,6 @@
     brainways-reg-model
     click
     dacite
-<<<<<<< HEAD
     datasets
     fsspec>=2022.7.1
     huggingface-hub
@@ -45,15 +44,6 @@
     itk-elastix
     kornia
     napari[all]<0.4.20
-=======
-    datasets==2.15.0
-    fsspec>=2022.7.1
-    huggingface-hub==0.18.0
-    importlib-resources
-    itk-elastix==0.16.0
-    kornia==0.6.7
-    napari[all]==0.4.18
->>>>>>> 4c532bbc
     natsort
     networkx
     numpy
@@ -61,7 +51,6 @@
     opencv-python-headless
     openpyxl
     pandas
-<<<<<<< HEAD
     paquo>=0.7.2
     pingouin
     qtpy
@@ -72,18 +61,6 @@
     stardist
     statsmodels
     tensorflow
-=======
-    paquo==0.6.1
-    pingouin==0.5.4
-    qtpy==2.3.1
-    readlif>=0.6.4
-    scikit-image
-    scikit-learn
-    scikit-posthocs==0.7.0
-    stardist==0.8.5
-    statsmodels==0.14.0
-    tensorflow==2.15.*
->>>>>>> 4c532bbc
     toml
     torch
     torchvision
@@ -109,10 +86,6 @@
 dev =
     pre-commit
 testing =
-<<<<<<< HEAD
-=======
-    brainways-reg-model
->>>>>>> 4c532bbc
     py
     pyqt5
     pytest
