--- conflicted
+++ resolved
@@ -76,13 +76,8 @@
 all =
     brainways-reg-model
     napari[all]
-<<<<<<< HEAD
-    stardist==0.8.3
-    tensorflow==2.8.0
-=======
     stardist==0.8.5
     tensorflow==2.15.*
->>>>>>> 82f5da2a
 dev =
     pre-commit
 testing =
