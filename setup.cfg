[metadata]
name = brainways
description = Brainways
long_description = file: README.md
long_description_content_type = text/markdown
url = https://github.com/bkntr/brainways
author = Ben Kantor
author_email = benkantor@mail.tau.ac.il
license = GPL-3.0
license_file = LICENSE
license_files = LICENSE
classifiers =
    Development Status :: 2 - Pre-Alpha
    Intended Audience :: Developers
    License :: OSI Approved :: GNU General Public License v3 (GPLv3)
    Operating System :: OS Independent
    Programming Language :: Python
    Programming Language :: Python :: 3
    Programming Language :: Python :: 3 :: Only
    Programming Language :: Python :: 3.9
    Programming Language :: Python :: Implementation :: CPython
    Topic :: Scientific/Engineering :: Image Processing
project_urls =
    Bug Tracker = https://github.com/bkntr/brainways/issues
    Documentation = https://github.com/bkntr/brainways#README.md
    Source Code = https://github.com/bkntr/brainways
    User Support = https://github.com/bkntr/brainways/issues

[options]
packages = find:
install_requires =
    aicsimageio[base-imageio]
    aicspylibczi>=3.0.5
    bfio
    bg-atlasapi
    bioformats-jar
    click
    dacite
    fsspec>=2022.7.1
    huggingface-hub==0.18.0
    itk-elastix==0.16.0
    kornia==0.6.7
    natsort
    networkx==3.1
    numpy
    opencv-contrib-python-headless
    opencv-python-headless
    openpyxl
    pandas
    paquo==0.6.1
    pingouin==0.5.3
    readlif>=0.6.4
    scikit-image
    scikit-learn
    scikit-posthocs==0.7.0
    statsmodels==0.14.0
    toml
    torch==1.10.*
    torchvision==0.11.*
    tqdm
python_requires = >=3.9
include_package_data = True
package_dir =
    =src
setup_requires =
    setuptools-scm

[options.packages.find]
where = src

[options.entry_points]
console_scripts =
    brainways = brainways.scripts.cli:cli

[options.extras_require]
all =
    brainways-reg-model
    napari[all]
    stardist==0.8.5
<<<<<<< HEAD
    tensorflow==2.15.*
=======
    tensorflow==2.15.0.post1
>>>>>>> 6dbf9f6d
dev =
    pre-commit
testing =
    brainways-reg-model
    pytest
    pytest-cov
    tox

[options.package_data]
* = *.yaml<|MERGE_RESOLUTION|>--- conflicted
+++ resolved
@@ -77,11 +77,7 @@
     brainways-reg-model
     napari[all]
     stardist==0.8.5
-<<<<<<< HEAD
     tensorflow==2.15.*
-=======
-    tensorflow==2.15.0.post1
->>>>>>> 6dbf9f6d
 dev =
     pre-commit
 testing =
